--- conflicted
+++ resolved
@@ -131,10 +131,6 @@
         self.num_latent_dims = 10
         self.patience = 10
         self.tolerance = 3
-<<<<<<< HEAD
-        print("changed to have self.patience")
-=======
->>>>>>> b7df77f3
         if self.datamodule.layer_mods is not None:
             # if MCVAESubspaceMethod is in the keys
             if "MCVAESubspaceMethod" in self.datamodule.layer_mods.keys():
@@ -148,28 +144,6 @@
 
                 # early stopping
                 # PATIENCE
-<<<<<<< HEAD
-                if (
-                    "patience"
-                    in self.datamodule.layer_mods["MCVAESubspaceMethod"]
-                ):
-                    mcvae_patience = self.datamodule.layer_mods[
-                        "MCVAESubspaceMethod"
-                    ]["patience"]
-                    print("New patience:", mcvae_patience)
-
-                # TOLERANCE
-                if (
-                    "tolerance"
-                    in self.datamodule.layer_mods["MCVAESubspaceMethod"]
-                ):
-                    mcvae_tolerance = self.datamodule.layer_mods[
-                        "MCVAESubspaceMethod"
-                    ]["tolerance"]
-                    print("New tolerance:", mcvae_tolerance)
-
-        
-=======
                 if "patience" in self.datamodule.layer_mods["MCVAESubspaceMethod"]:
                     self.mcvae_patience = self.datamodule.layer_mods[
                         "MCVAESubspaceMethod"
@@ -181,7 +155,6 @@
                         "MCVAESubspaceMethod"
                     ]["tolerance"]
 
->>>>>>> b7df77f3
         self.max_epochs = max_epochs
 
         self.checkpoint_filenames = get_checkpoint_filenames_for_subspace_models(
@@ -354,35 +327,6 @@
         mcvae_fit.optimizer = torch.optim.Adam(mcvae_fit.parameters(), lr=0.001)
         mcvae_fit.to(self.device)
 
-<<<<<<< HEAD
-        # # patience is in layer_mods, use that
-        # mcvae_patience = 10
-        # mcvae_tolerance = 3
-        # if self.datamodule.layer_mods is not None:
-        #     if "MCVAESubspaceMethod" in self.datamodule.layer_mods.keys():
-        #         # PATIENCE
-        #         if (
-        #             "patience"
-        #             in self.datamodule.layer_mods["MCVAESubspaceMethod"]
-        #         ):
-        #             mcvae_patience = self.datamodule.layer_mods[
-        #                 "MCVAESubspaceMethod"
-        #             ]["patience"]
-        #             print("New patience:", mcvae_patience)
-
-        #         # TOLERANCE
-        #         if (
-        #             "tolerance"
-        #             in self.datamodule.layer_mods["MCVAESubspaceMethod"]
-        #         ):
-        #             mcvae_tolerance = self.datamodule.layer_mods[
-        #                 "MCVAESubspaceMethod"
-        #             ]["tolerance"]
-        #             print("New tolerance:", mcvae_tolerance)
-        
-
-=======
->>>>>>> b7df77f3
         with contextlib.redirect_stdout(None):
             mcvae_fit.optimize(epochs=self.max_epochs, data=mcvae_training_data)
             ideal_epoch = mcvae_early_stopping_tol(
