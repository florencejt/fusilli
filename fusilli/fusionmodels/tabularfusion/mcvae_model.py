"""
This module implements the MCVAE (multi-channel variational autoencoder) model for fusing
two types of tabular data.
"""

import torch.nn as nn
from fusilli.fusionmodels.base_model import ParentFusionModel
import torch
from fusilli.utils.mcvae.src.mcvae.models import Mcvae
import contextlib
import pandas as pd
import numpy as np
from fusilli.utils.training_utils import get_checkpoint_filenames_for_subspace_models
import sys

from fusilli.utils import check_model_validity


def mcvae_early_stopping_tol(patience, tolerance, loss_logs, verbose=False):
    """
    Simple early stopping function for the MCVAE model's training.

    Parameters
    ----------
    patience: int
        Number of epochs to wait before stopping
    tolerance: int
        Tolerance for loss
    loss_logs: list
        List of loss logs
    verbose: bool
        Whether to print out information

    Returns
    -------
    i: int
        Epoch to stop at
    """

    last_loss = -2000
    triggertimes = 0
    done = 0
    i = 0
    for i in range(len(loss_logs)):
        current_loss = loss_logs[i]

        if abs(current_loss - last_loss) < tolerance:
            triggertimes += 1

            if triggertimes >= patience:
                if verbose:
                    print(
                        f"Epoch chosen after early stopping with patience {patience} \
                    and tolerance {tolerance} : {i - triggertimes}.",
                        file=sys.stdout,
                    )
                done = 1
                break

        else:
            triggertimes = 0

        last_loss = current_loss

    if done == 0:
        if verbose:
            print("No epoch chosen with this patience.")

    return i - triggertimes


class MCVAESubspaceMethod:
    """
    Class for creating the MCVAE (multi-channel variational autoencoder) joint latent space.

    If you want to change the tolerance or patience for early stopping, you can do so by adding
    extra keyword arguments to the function prepare_fusion_data. For example:

    "mcvae_patience": value,
    "mcvae_tolerance": value,

    where value is the number of epochs for patience and the tolerance for tolerance.


    Attributes
    ----------
    datamodule : datamodule object
        Datamodule object containing the data.
    num_latent_dims : int
        Number of latent dimensions.
    fit_model : Mcvae object
        Mcvae object containing the fitted model.
    device : torch.device
        Device to run the model on.
    max_epochs : int
        Maximum number of epochs.
    checkpoint_filenames : list
        List containing the checkpoint filenames.
    mcvae_patience : int
        Number of epochs to wait before stopping training. By default, 10 but can be changed through the layer_mods dictionary input into ``prepare_fusion_data``.
    mcvae_tolerance : int
        Tolerance for loss. By default, 3 but can be changed through the layer_mods dictionary input into ``prepare_fusion_data``.


    """

    subspace_models = [Mcvae]

    def __init__(self, datamodule, k=None, max_epochs=5000, train_subspace=True):
        """
        Parameters
        ----------
        datamodule : datamodule object
            Datamodule object containing the data.
        k : int, optional
            Number of latent dimensions, by default None
        max_epochs : int, optional
            Maximum number of epochs, by default 5000
        train_subspace : bool, optional
            Whether to train the subspace model, by default True.
        """
        self.datamodule = datamodule
        self.device = torch.device("cpu")

        self.num_latent_dims = 10
        self.patience = 10
        self.tolerance = 3
        if self.datamodule.layer_mods is not None:
            # if MCVAESubspaceMethod is in the keys
            if "MCVAESubspaceMethod" in self.datamodule.layer_mods.keys():
                if (
                    "num_latent_dims"
                    in self.datamodule.layer_mods["MCVAESubspaceMethod"]
                ):
                    self.num_latent_dims = self.datamodule.layer_mods[
                        "MCVAESubspaceMethod"
                    ]["num_latent_dims"]

                # early stopping
                # PATIENCE
                if "patience" in self.datamodule.layer_mods["MCVAESubspaceMethod"]:
                    self.mcvae_patience = self.datamodule.layer_mods[
                        "MCVAESubspaceMethod"
                    ]["patience"]

                # TOLERANCE
                if "tolerance" in self.datamodule.layer_mods["MCVAESubspaceMethod"]:
                    self.mcvae_tolerance = self.datamodule.layer_mods[
                        "MCVAESubspaceMethod"
                    ]["tolerance"]

        self.max_epochs = max_epochs

        self.checkpoint_filenames = get_checkpoint_filenames_for_subspace_models(
            self, k=k
        )

    def load_ckpt(self, checkpoint_path):
        """
        Loads the checkpoint.

        Parameters
        ----------
        checkpoint_path : list
            List containing the path to the checkpoint.

        Returns
        -------
        None
        """
        new_checkpoint_path = checkpoint_path[0][: -len(".ckpt")]
        checkpoint = torch.load(new_checkpoint_path)

        init_dict = {
            "n_channels": 2,
            "lat_dim": self.num_latent_dims,
            "n_feats": tuple(
                [self.datamodule.data_dims[0], self.datamodule.data_dims[1]]
            ),
        }

        self.fit_model = Mcvae(**init_dict, sparse=True)
        self.fit_model.to(self.device)
        self.fit_model.load_state_dict(checkpoint)

    def check_params(self):
        """
        Checks the parameters of the model.

        Returns
        -------
        None
        """

        check_model_validity.check_dtype(self.num_latent_dims, int, "num_latent_dims")

        if self.num_latent_dims < 0:
            raise ValueError(
                "Incorrect attribute range: The latent dimension must be greater than 0. "
                "The latent dimension is currently: ",
                self.num_latent_dims,
            )

    def get_latents(self, dataset):
        """
        Gets the latent representations of the multimodal dataset.
        The two latent spaces are averaged to form the joint latent space.

        Parameters
        ----------
        dataset : list
            List containing the two types of tabular data.

        Returns
        -------
        mean_latents : np.array
            Array containing the mean latents of the dataset.
        """
        # getting mean latent space

        q = self.fit_model.encode(dataset)

        latent_vars_ch0 = q[0].loc.detach().cpu()
        latent_vars_ch1 = q[1].loc.detach().cpu()
        latents = []

        n_dims = latent_vars_ch0.shape[1]

        for i in range(n_dims):
            latent_temp = np.vstack([latent_vars_ch0[:, i], latent_vars_ch1[:, i]])
            latents.append(np.mean(latent_temp, axis=0))

        indices = [i for i in range(self.num_latent_dims)]
        latents = [latents[i] for i in indices]

        mean_latents = np.vstack([latents]).transpose()  # 43 people

        return mean_latents

    def train(self, train_dataset, val_dataset=None):
        """
        Trains the model.

        Parameters
        ----------
        train_dataset : list
            List containing the two types of tabular data.
        val_dataset : list, optional
            List containing the two types of tabular data, by default None

        Returns
        -------
        mean_latents : torch.Tensor
            Tensor containing the mean latents of the dataset.
        labels : pd.DataFrame
            Dataframe containing the labels of the dataset.
        """
        tab1 = train_dataset[:][0]
        tab2 = train_dataset[:][1]
        labels = train_dataset[:][2]

        # turn tab1 into a tensor
        tab1 = torch.Tensor(tab1).to(self.device)
        tab2 = torch.Tensor(tab2).to(self.device)

        # send tab1 to device and everything in tab1
        # for i in range(len(tab1)):
        #     tab1[i] = tab1[i].to(self.device)
        #     tab2[i] = tab2[i].to(self.device)

        mcvae_training_data = [tab1.to(self.device), tab2.to(self.device)]

        init_dict = {
            "n_channels": 2,
            "lat_dim": self.num_latent_dims,
            "n_feats": tuple(
                [mcvae_training_data[0].shape[1], mcvae_training_data[1].shape[1]]
            ),
        }
        mcvae_fit = Mcvae(**init_dict, sparse=True)

        mcvae_fit.init_loss()

        mcvae_fit.optimizer = torch.optim.Adam(mcvae_fit.parameters(), lr=0.001)
        mcvae_fit.to(self.device)

        with contextlib.redirect_stdout(None):
            mcvae_fit.optimize(epochs=self.max_epochs, data=mcvae_training_data)
            ideal_epoch = mcvae_early_stopping_tol(
<<<<<<< HEAD
                tolerance=self.mcvae_tolerance,
                patience=self.mcvae_patience,
=======
                tolerance=mcvae_tolerance,
                patience=mcvae_patience,
>>>>>>> 89e205df
                loss_logs=mcvae_fit.loss["total"],
            )

        mcvae_esfit = Mcvae(**init_dict, sparse=True)
        mcvae_esfit.to(self.device)
        mcvae_esfit.init_loss()
        mcvae_esfit.optimizer = torch.optim.Adam(mcvae_esfit.parameters(), lr=0.001)
        with contextlib.redirect_stdout(None):
            mcvae_esfit.optimize(epochs=ideal_epoch, data=mcvae_training_data)

        self.fit_model = mcvae_esfit

        # save .ckpt file
        torch.save(
            self.fit_model.state_dict(),
            self.datamodule.output_paths["checkpoints"]
            + "/"
            + self.checkpoint_filenames[0],
        )

        # getting mean latent space
        mean_latents = self.get_latents(mcvae_training_data)

        return torch.Tensor(mean_latents), pd.DataFrame(
            labels, columns=["prediction_label"]
        )

    def convert_to_latent(self, test_dataset):
        """
        Converts the test dataset to the latent space.

        Parameters
        ----------
        test_dataset : list
            List containing the two types of tabular data.

        Returns
        -------
        test_mean_latents : torch.Tensor
            Tensor containing the mean latents of the dataset.
        labels : pd.DataFrame
            Dataframe containing the labels of the dataset.
        [self.num_latent_dims, None, None] : list
            List containing the dimensions of the data.
        """
        tab1 = test_dataset[:][0]
        tab2 = test_dataset[:][1]
        labels = test_dataset[:][2]
        mcvae_test_data = [tab1.to(self.device), tab2.to(self.device)]

        test_mean_latents = self.get_latents(mcvae_test_data)

        return (
            torch.Tensor(test_mean_latents),
            pd.DataFrame(labels, columns=["prediction_label"]),
            [self.num_latent_dims, None, None],
        )


class MCVAE_tab(ParentFusionModel, nn.Module):
    """
    This class implements a model that fuses the two types of tabular data using the MCVAE approach.
    MCVAE: multi-channel variational autoencoder.

    The MCVAE creates a joint latent space of the two types of tabular data based off a joint
    latent prior and joint decoding.


    References
    ----------

    Antelmi, L., Ayache, N., Robert, P., & Lorenzi, M. (2019). Sparse Multi-Channel Variational
        Autoencoder for the Joint Analysis of Heterogeneous Data. Proceedings of the 36th
        International Conference on Machine Learning, 302–311.
        https://proceedings.mlr.press/v97/antelmi19a.html

    Attributes
    ----------
    subspace_method : class
        Class of the subspace method: :class:`~.MCVAESubspaceMethod`
    latent_space_layers : dict
        Dictionary containing the layers of the 1st type of tabular data.
        Here the first type of tabular data is the joint latent space created
        in the mcvae_subspace_method class.
    fused_dim : int
        Number of features of the fused layers. This is the flattened output size of the
        latent space layers.
    fused_layers : nn.Sequential
        Sequential layer containing the fused layers.
    final_prediction : nn.Sequential
        Sequential layer containing the final prediction layers.

    """

    #: str: Name of the method.
    method_name = "MCVAE Tabular"
    #: str: Type of modality.
    modality_type = "tabular_tabular"
    #: str: Type of fusion.
    fusion_type = "subspace"
    # class: Subspace method class.
    subspace_method = MCVAESubspaceMethod

    def __init__(self, prediction_task, data_dims, multiclass_dimensions):
        """
        Parameters
        ----------
        prediction_task : str
            Type of prediction to be performed.
        data_dims : list
            List containing the dimensions of the data.
        multiclass_dimensions : int
            Number of classes in the multiclass classification task.
        """
        ParentFusionModel.__init__(
            self, prediction_task, data_dims, multiclass_dimensions
        )

        self.prediction_task = prediction_task

        self.latent_space_layers = nn.ModuleDict(
            {
                "layer 1": nn.Sequential(
                    nn.Linear(self.mod1_dim, 32),
                    nn.ReLU(),
                ),
                "layer 2": nn.Sequential(
                    nn.Linear(32, 64),
                    nn.ReLU(),
                ),
                "layer 3": nn.Sequential(
                    nn.Linear(64, 128),
                    nn.ReLU(),
                ),
                "layer 4": nn.Sequential(
                    nn.Linear(128, 256),
                    nn.ReLU(),
                ),
                "layer 5": nn.Sequential(
                    nn.Linear(256, 256),
                    nn.ReLU(),
                ),
            }
        )
        self.fused_dim = list(self.latent_space_layers.values())[-1][0].out_features
        self.set_fused_layers(self.fused_dim)
        self.calc_fused_layers()

    def calc_fused_layers(self):
        """
        Calculates the fused layers of the model.

        Returns
        -------
        None
        """

        check_model_validity.check_dtype(
            self.latent_space_layers, nn.ModuleDict, "latent_space_layers"
        )

        # check fused layers
        self.fused_dim = list(self.latent_space_layers.values())[-1][0].out_features
        self.fused_layers, out_dim = check_model_validity.check_fused_layers(
            self.fused_layers, self.fused_dim
        )

        self.set_final_pred_layers(out_dim)

    def forward(self, x):
        """
        Forward pass of the model.

        Parameters
        ----------
        x : torch.Tensor
            torch.Tensor containing the input data: joint latent space of the two types of tabular data.

        Returns
        -------
        torch.Tensor
            Tensor containing the predicted values.
        """
        # ~~ Checks ~~
        check_model_validity.check_model_input(x)

        x_latent = x

        for layer in self.latent_space_layers.values():
            x_latent = layer(x_latent)

        out_fuse = self.fused_layers(x_latent)

        out_pred = self.final_prediction(out_fuse)

        return out_pred<|MERGE_RESOLUTION|>--- conflicted
+++ resolved
@@ -287,13 +287,8 @@
         with contextlib.redirect_stdout(None):
             mcvae_fit.optimize(epochs=self.max_epochs, data=mcvae_training_data)
             ideal_epoch = mcvae_early_stopping_tol(
-<<<<<<< HEAD
                 tolerance=self.mcvae_tolerance,
                 patience=self.mcvae_patience,
-=======
-                tolerance=mcvae_tolerance,
-                patience=mcvae_patience,
->>>>>>> 89e205df
                 loss_logs=mcvae_fit.loss["total"],
             )
 
