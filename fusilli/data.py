"""
Data loading classes for multimodal and unimodal data.
This file contains functions and classes for loading the data for the different modalities, and
in training the subspace methods on the data (if the subspace methods need pre-training).
Train/test splits and k-fold cross validation are also implemented here.
"""

# imports
import pandas as pd
import lightning.pytorch as pl
import torch
import torch.nn.functional as F
from sklearn.model_selection import KFold
from torch.utils.data import DataLoader, Dataset
from torch_geometric.data.lightning import LightningNodeData
from fusilli.utils import model_modifier


def downsample_img_batch(imgs, output_size):
    """
    Downsamples a batch of images to a specified size.

    Parameters
    ----------
    imgs : array-like
        Batch of images. Shape (batch_size, channels, height, width) or (batch_size, channels,
        height, width, depth) for 3D images.

    output_size : tuple
        Size to downsample the images to (height, width) or (height, width, depth) for 3D images.
        Do not put the batch_size dimension in the tuple.
        If None, no downsampling is performed

    Returns
    -------
    downsampled_img : array-like
        Downsampled image.
    """

    if output_size is None:  # if no downsampling
        return imgs

    # if number of output_size dims is equal to number of image dims - 3
    # (i.e. if output_size is (64) and image is (16, 3, 128, 128))
    # or output_size is (64, 64) and image is (16, 3, 128, 128, 128))

    if len(output_size) == imgs.dim() - 3:
        raise ValueError(
            f"output_size must have {imgs.dim() - 3} dimensions, not {len(output_size)}.\
                Make sure to exclude the channel dimension so output_size looks like\
                    (height, width) for 2D or (height, width, depth) for 3D."
        )

    # if output_size has a negative value
    if any([i < 0 for i in output_size]):
        raise ValueError(
            f"output_size must not have negative values, but got {output_size}."
        )

    # if output_size has more than 3 dimensions
    if len(output_size) > 3:
        raise ValueError(
            f"output_size must have 2 or 3 dimensions, not {len(output_size)}."
        )

    # if output_size has more than 2 dimensions and image is 2D
    if len(output_size) > 2 and imgs.dim() == 4:
        raise ValueError(
            f"output_size must have 2 dimensions, not {len(output_size)} because img_dims indicates a 2D image."
        )

    # if output_size has more than 4 dimensions and image is 3D
    if len(output_size) > 3 and imgs.dim() == 5:
        raise ValueError(
            f"output_size must have 3 dimensions, not {len(output_size)} because img_dims indicates a 3D image."
        )

    # if output_size is larger than image dimensions
    if any([i > j for i, j in zip(output_size, imgs.shape[2:])]):
        raise ValueError(
            f"output_size must be smaller than image dimensions, but got {output_size} and "
            f"image dimensions {imgs.shape[2:]}"
        )

    downsampled_img = F.interpolate(imgs, size=output_size, mode="nearest")

    return downsampled_img


class CustomDataset(Dataset):
    """
    Custom dataset class for multimodal data.

    Attributes
    ----------
    multimodal_flag : bool
        Flag for multimodal data. True if multimodal, False if unimodal.
    dataset1 : tensor
        Tensor of predictive features for modality 1.
    dataset2 : tensor
        Tensor of predictive features for modality 2.
    three_modalities : bool
        Flag for three modalities. True if three modalities, False if two modalities.
    dataset3 : tensor
        Tensor of predictive features for modality 3 if three modalities.
    dataset : tensor
        Tensor of predictive features for uni-modal data.
    labels : tensor
        Tensor of labels.

    """

    def __init__(self, pred_features, labels):
        """
        Parameters
        ----------

        pred_features : list or tensor
            List of tensors or tensor of predictive features
            (i.e. tabular or image data without labels).
        labels : dataframe
            Dataframe of labels (column name must be "prediction_label").

        Raises
        ------
        ValueError
            If pred_features is not a list or tensor.

        """

        # if pred_features is a list: it's multimodal data
        # only 2 modalities are supported currently
        if isinstance(pred_features, list):
            self.multimodal_flag = True

            self.dataset1 = pred_features[0].float()
            self.dataset2 = pred_features[1].float()

            # if there is a third tabular modality
            if len(pred_features) > 2:
                self.three_modalities = True
                self.dataset3 = pred_features[2].float()
            else:
                self.three_modalities = False

        # if pred_features is a tensor: it's unimodal data
        elif isinstance(pred_features, torch.Tensor):
            self.multimodal_flag = False
            self.dataset = pred_features.float()

        else:
            raise ValueError(
                f"pred_features must be a list or a tensor, not {type(pred_features)}"
            )

        # convert labels to tensor and correct dtype
        label_type = labels[["prediction_label"]].values.dtype
        self.labels = torch.tensor(labels[["prediction_label"]].to_numpy().reshape(-1))
        if label_type == "int64":
            self.labels = self.labels.long()
        else:
            self.labels = self.labels.float()

    def __len__(self):
        """
        Returns the length of the dataset.

        Returns
        -------
        int
            Length of the dataset.
        """
        if self.multimodal_flag:
            return len(self.dataset1)
        else:
            return len(self.dataset)

    def __getitem__(self, idx):
        """
        Returns the item at the specified index.

        Parameters
        ----------
        idx : int
            Index of the item to return.
        """
        if self.multimodal_flag:
            if self.three_modalities:
                return (
                    self.dataset1[idx],
                    self.dataset2[idx],
                    self.dataset3[idx],
                    self.labels[idx],
                )
            else:
                return self.dataset1[idx], self.dataset2[idx], self.labels[idx]
        else:
            return self.dataset[idx], self.labels[idx]


class LoadDatasets:
    """
    Class for loading the different datasets for the different modalities.

    Attributes
    ----------
    tabular1_source : str
        Source csv file for tabular1 data.
    tabular2_source : str
        Source csv file for tabular2 data.
    img_source : str
        Source torch file for image data.
    image_downsample_size : tuple
        Size to downsample the images to (height, width, depth) or (height, width) for 2D
        images.
        None if not downsampling. (default None)
    """

    def __init__(self, sources, img_downsample_dims=None):
        """
        Parameters
        ----------
        sources : dict
            Dictionary of source csv files with keys the possible keys "tabular1", "tabular2", "tabular3", and "image".
        img_downsample_dims : tuple
            Size to downsample the images to (height, width, depth) or (height, width) for 2D
            images.
            None if not downsampling. (default None)

        Raises
        ------
        ValueError
            If sources is not a list.
        ValueError
            If the CSVs do not have the right columns or if the index column is not named
            "ID".

        """

        # get the source files into attributes, returns empty string if not present
        self.tabular1_source = sources.get("tabular1", "")
        self.tabular2_source = sources.get("tabular2", "")
        self.tabular3_source = sources.get("tabular3", "")
        self.img_source = sources.get("image", "")

        # set the image downsample size
        self.image_downsample_size = (
            img_downsample_dims  # can choose own image size here
        )

<<<<<<< HEAD
        def check_csv_columns(source_path):
            """
            Checks the columns of the CSV files.

            Parameters
            ----------
            source_path : str
                Path to the CSV file.

            Raises
            ------
            ValueError
                If the CSV does not have the right columns or if the index column is not named
                "ID".
            """

            if source_path != "":

                tab_df = pd.read_csv(source_path)

                if "ID" not in tab_df.columns:
                    raise ValueError("The CSV must have an index column named 'ID'.")
                if "prediction_label" not in tab_df.columns:
                    raise ValueError(
                        "The CSV must have a label column named 'prediction_label'."
                    )

        # check the columns of the CSV files
        check_csv_columns(self.tabular1_source)
        check_csv_columns(self.tabular2_source)
        check_csv_columns(self.tabular3_source)
=======
        # read in the csv files and raise errors if they don't have the right columns
        # or if the index column is not named "ID"
        tab1_df = pd.read_csv(self.tabular1_source)
        if "ID" not in tab1_df.columns:
            raise ValueError("The CSV must have an index column named 'ID'.")
        if "prediction_label" not in tab1_df.columns:
            raise ValueError(
                "The CSV must have a label column named 'prediction_label'."
            )

        # if tabular2_source exists, check it has the right columns
        if self.tabular2_source != "":
            tab2_df = pd.read_csv(self.tabular2_source)
            if "ID" not in tab2_df.columns:
                raise ValueError("The CSV must have an index column named 'ID'.")
            if "prediction_label" not in tab2_df.columns:
                raise ValueError(
                    "The CSV must have a label column named 'prediction_label'."
                )
>>>>>>> b7df77f3

    def load_tabular1(self):
        """
        Loads the tabular1-only dataset

        Returns
        ------
        dataset : torch.Tensor
            Tensor of predictive features
        data_dims : dict
            Dictionary of data dimensions with keys "mod1_dim", "mod2_dim", "mod3_dim", and "img_dim".
            i.e. {"mod1_dim": None, "mod2_dim": None, "mod3_dim": None, "img_dim": [100, 100, 100]}
            for image only (image dimensions 100 x 100 x 100)
            i.e. {"mod1_dim": 8, "mod2_dim": 32, "mod3_dim": None, "img_dim": None}
            for tabular1 and tabular2 (tabular1 has 8 features, tabular2 has 32 features), and no image or tabular3

        """
        tab_df = pd.read_csv(self.tabular1_source)

        tab_df.set_index("ID", inplace=True)

        pred_features = torch.Tensor(tab_df.drop(columns=["prediction_label"]).values)
        prediction_label = tab_df[["prediction_label"]]

        dataset = CustomDataset(pred_features, prediction_label)

        data_dims = {
            "mod1_dim": pred_features.shape[1],
            "mod2_dim": None,
            "mod3_dim": None,
            "img_dim": None,
        }

        return dataset, data_dims

    def load_tabular2(self):
        """
        Loads the tabular2-only dataset

        Returns
        ------
        dataset : torch.Tensor
            Tensor of predictive features
        data_dims : dict
            Dictionary of data dimensions with keys "mod1_dim", "mod2_dim", "mod3_dim", and "img_dim".
            i.e. {"mod1_dim": None, "mod2_dim": None, "mod3_dim": None, "img_dim": [100, 100, 100]}
            for image only (image dimensions 100 x 100 x 100)
            i.e. {"mod1_dim": 8, "mod2_dim": 32, "mod3_dim": None, "img_dim": None}
            for tabular1 and tabular2 (tabular1 has 8 features, tabular2 has 32 features), and no image or tabular3

        """

        tab_df = pd.read_csv(self.tabular2_source)

        tab_df.set_index("ID", inplace=True)

        pred_features = torch.Tensor(tab_df.drop(columns=["prediction_label"]).values)
        prediction_label = tab_df[["prediction_label"]]

        dataset = CustomDataset(pred_features, prediction_label)

        data_dims = {
            "mod1_dim": None,
            "mod2_dim": pred_features.shape[1],
            "mod3_dim": None,
            "img_dim": None,
        }

        return dataset, data_dims

    def load_tabular3(self):
        """
        Loads the tabular3-only dataset

        Returns
        ------
        dataset : torch.Tensor
            Tensor of predictive features
        data_dims : dict
            Dictionary of data dimensions with keys "mod1_dim", "mod2_dim", "mod3_dim", and "img_dim".
            i.e. {"mod1_dim": None, "mod2_dim": None, "mod3_dim": None, "img_dim": [100, 100, 100]}
            for image only (image dimensions 100 x 100 x 100)
            i.e. {"mod1_dim": 8, "mod2_dim": 32, "mod3_dim": None, "img_dim": None}
            for tabular1 and tabular2 (tabular1 has 8 features, tabular2 has 32 features), and no image or tabular3

        """

        tab_df = pd.read_csv(self.tabular3_source)

        tab_df.set_index("ID", inplace=True)

        pred_features = torch.Tensor(tab_df.drop(columns=["prediction_label"]).values)
        prediction_label = tab_df[["prediction_label"]]

        dataset = CustomDataset(pred_features, prediction_label)

        data_dims = {
            "mod1_dim": None,
            "mod2_dim": None,
            "mod3_dim": pred_features.shape[1],
            "img_dim": None,
        }

        return dataset, data_dims

    def load_img(self):
        """
        Loads the image-only dataset

        Returns
        ------
        dataset : torch.Tensor
            Tensor of predictive features
        data_dims : dict
            Dictionary of data dimensions with keys "mod1_dim", "mod2_dim", "mod3_dim", and "img_dim".
            i.e. {"mod1_dim": None, "mod2_dim": None, "mod3_dim": None, "img_dim": [100, 100, 100]}
            for image only (image dimensions 100 x 100 x 100)
            i.e. {"mod1_dim": 8, "mod2_dim": 32, "mod3_dim": None, "img_dim": None}
            for tabular1 and tabular2 (tabular1 has 8 features, tabular2 has 32 features), and no image or tabular3

        """

        all_scans = torch.load(self.img_source)
        all_scans_ds = downsample_img_batch(all_scans, self.image_downsample_size)

        # get the labels from the tabular1 dataset
        label_df = pd.read_csv(self.tabular1_source)

        label_df.set_index("ID", inplace=True)

        prediction_label = label_df[["prediction_label"]]

        dataset = CustomDataset(all_scans_ds, prediction_label)

        img_dim = list(all_scans_ds.shape[2:])  # not including batch size or channels

        data_dims = {
            "mod1_dim": None,
            "mod2_dim": None,
            "mod3_dim": None,
            "img_dim": img_dim,
        }

        return dataset, data_dims

    def load_tabular_tabular(self):
        """
        Loads the tabular1 and tabular2 multimodal dataset

        Returns
        ------
        dataset : torch.Tensor
            Tensor of predictive features
        data_dims : dict
            Dictionary of data dimensions with keys "mod1_dim", "mod2_dim", "mod3_dim", and "img_dim".
            i.e. {"mod1_dim": None, "mod2_dim": None, "mod3_dim": None, "img_dim": [100, 100, 100]}
            for image only (image dimensions 100 x 100 x 100)
            i.e. {"mod1_dim": 8, "mod2_dim": 32, "mod3_dim": None, "img_dim": None}
            for tabular1 and tabular2 (tabular1 has 8 features, tabular2 has 32 features), and no image or tabular3

        """

        tab1_df = pd.read_csv(self.tabular1_source)
        tab2_df = pd.read_csv(self.tabular2_source)

        tab1_df.set_index("ID", inplace=True)
        tab2_df.set_index("ID", inplace=True)

        tab1_pred_features = torch.Tensor(
            tab1_df.drop(columns=["prediction_label"]).values
        )
        tab2_pred_features = torch.Tensor(
            tab2_df.drop(columns=["prediction_label"]).values
        )

        prediction_label = tab1_df[["prediction_label"]]
        dataset = CustomDataset(
            [tab1_pred_features, tab2_pred_features], prediction_label
        )

        data_dims = {
            "mod1_dim": tab1_pred_features.shape[1],
            "mod2_dim": tab2_pred_features.shape[1],
            "mod3_dim": None,
            "img_dim": None,
        }

        return dataset, data_dims

    def load_tabular_tabular_tabular(self):
        """
        Loads the tabular1 and tabular2 multimodal dataset

        Returns
        ------
        dataset : torch.Tensor
            Tensor of predictive features
        data_dims : dict
            Dictionary of data dimensions with keys "mod1_dim", "mod2_dim", "mod3_dim", and "img_dim".
            i.e. {"mod1_dim": None, "mod2_dim": None, "mod3_dim": None, "img_dim": [100, 100, 100]}
            for image only (image dimensions 100 x 100 x 100)
            i.e. {"mod1_dim": 8, "mod2_dim": 32, "mod3_dim": None, "img_dim": None}
            for tabular1 and tabular2 (tabular1 has 8 features, tabular2 has 32 features), and no image or tabular3

        """

        tab1_df = pd.read_csv(self.tabular1_source)
        tab2_df = pd.read_csv(self.tabular2_source)
        tab3_df = pd.read_csv(self.tabular3_source)

        tab1_df.set_index("ID", inplace=True)
        tab2_df.set_index("ID", inplace=True)
        tab3_df.set_index("ID", inplace=True)

        tab1_pred_features = torch.Tensor(
            tab1_df.drop(columns=["prediction_label"]).values
        )
        tab2_pred_features = torch.Tensor(
            tab2_df.drop(columns=["prediction_label"]).values
        )
<<<<<<< HEAD
        tab3_pred_features = torch.Tensor(
            tab3_df.drop(columns=["prediction_label"]).values
        )

        prediction_label = tab1_df[["prediction_label"]]
        dataset = CustomDataset(
            [tab1_pred_features, tab2_pred_features, tab3_pred_features],
            prediction_label,
=======

        prediction_label = tab1_df[["prediction_label"]]
        dataset = CustomDataset(
            [tab1_pred_features, tab2_pred_features], prediction_label
>>>>>>> b7df77f3
        )

        data_dims = {
            "mod1_dim": tab1_pred_features.shape[1],
            "mod2_dim": tab2_pred_features.shape[1],
            "mod3_dim": tab3_pred_features.shape[1],
            "img_dim": None,
        }

        return dataset, data_dims

    def load_tab_and_img(self):
        """
        Loads the tabular1 and image multimodal dataset.

        Returns
        ------
        dataset : torch.Tensor
            Tensor of predictive features
        data_dims : dict
            Dictionary of data dimensions with keys "mod1_dim", "mod2_dim", "mod3_dim", and "img_dim".
            i.e. {"mod1_dim": None, "mod2_dim": None, "mod3_dim": None, "img_dim": [100, 100, 100]}
            for image only (image dimensions 100 x 100 x 100)
            i.e. {"mod1_dim": 8, "mod2_dim": 32, "mod3_dim": None, "img_dim": None}
            for tabular1 and tabular2 (tabular1 has 8 features, tabular2 has 32 features), and no image or tabular3
        """

        tab1_df = pd.read_csv(self.tabular1_source)

        tab1_df.set_index("ID", inplace=True)

        tab1_features = torch.Tensor(tab1_df.drop(columns=["prediction_label"]).values)
        label_df = tab1_df[["prediction_label"]]

        imgs = torch.load(self.img_source)
        imgs = downsample_img_batch(imgs, self.image_downsample_size)

        dataset = CustomDataset([tab1_features, imgs], label_df)

        data_dims = {
            "mod1_dim": tab1_features.shape[1],
            "mod2_dim": None,
            "mod3_dim": None,
            "img_dim": list(imgs.shape[2:]),  # not including batch size or channels
        }

        return dataset, data_dims

    def get_methods_dict(self):
        """
        Returns the dictionary of methods for loading the different modalities.

        Returns
        -------
        dict
            Dictionary of methods for loading the different modalities.
        """

        # if there are 3 tabular modalities, make the tabular fusion loading include the 3rd modality
        if self.tabular3_source != "":
            return {
                "tabular1": self.load_tabular1,
                "tabular2": self.load_tabular2,
                "tabular3": self.load_tabular3,
                "image": self.load_img,
                "tabular_tabular": self.load_tabular_tabular_tabular,
                "tabular_image": self.load_tab_and_img,
            }
        else:
            # keep the tabular fusion loading as 2 modalities
            return {
                "tabular1": self.load_tabular1,
                "tabular2": self.load_tabular2,
                "tabular3": self.load_tabular3,
                "image": self.load_img,
                "tabular_tabular": self.load_tabular_tabular,
                "tabular_image": self.load_tab_and_img,
            }


def _check_three_modalities_supported(fusion_model, sources):
    """
    Checks if the fusion model supports three tabular modalities.

    Parameters
    ----------
    fusion_model : class
        Fusion model class.
    sources : dict
        Dictionary of source csv files with keys the possible keys "tabular1", "tabular2", "tabular3", and "image".

    Raises
    ------
    ValueError
        If the fusion model does not support three tabular modalities.
    """
    # print("modality type:", fusion_model.modality_type)
    # print("Image in fusion model:", "image" in fusion_model.modality_type)
    if (
        fusion_model.fusion_type != "unimodal"
        and "image" not in fusion_model.modality_type
    ):
        if fusion_model.three_modalities == False and sources.get("tabular3", "") != "":
            raise ValueError(
                f"The fusion model {fusion_model.method_name} does not support three tabular modalities."
            )


class TrainTestDataModule(pl.LightningDataModule):
    """
    Custom pytorch lightning datamodule class for the different modalities.

    Attributes
    ----------
    sources : list
        List of source csv files. [Tabular1, Tabular2, Image]
    modality_methods : dict
        Dictionary of methods for loading the different modalities.
    fusion_model : class
        fusion model class. e.g. TabularCrossmodalAttention.
    output_paths : dict
        Dictionary of output paths for saving the checkpoints, figures, and the losses.
    batch_size : int
        Batch size (default 8).
    test_size : float
        Fraction of data to use for testing (default 0.2).
    prediction_task : str
        Prediction type (binary, multiclass, or regression).
    multiclass_dimensions : int
        Number of classes for multiclass prediction (default None).
    subspace_method : class
        Subspace method class (default None) (only for subspace methods).
    layer_mods : dict
        Dictionary of layer modifications to make to the subspace method.
        (default None)
    max_epochs : int
        Maximum number of epochs to train subspace methods for. (default 1000)
    dataset : tensor
        Tensor of predictive features. Created in prepare_data().
    data_dims : dict
        Dictionary of data dimensions with keys "mod1_dim", "mod2_dim", "mod3_dim", and "img_dim".
        i.e. {"mod1_dim": None, "mod2_dim": None, "mod3_dim": None, "img_dim": [100, 100, 100]}
        for image only (image dimensions 100 x 100 x 100)
        i.e. {"mod1_dim": 8, "mod2_dim": 32, "mod3_dim": None, "img_dim": None}
        for tabular1 and tabular2 (tabular1 has 8 features, tabular2 has 32 features), and no image or tabular3.
        Created in prepare_data().
    train_dataset : tensor
        Tensor of predictive features for training. Created in setup().
    test_dataset : tensor
        Tensor of predictive features for testing. Created in setup().
    subspace_method_train : class
        Subspace method class trained (only for subspace methods).
    own_early_stopping_callback : pytorch_lightning.callbacks.EarlyStopping
        Early stopping callback class.
    num_workers : int
        Number of workers for the dataloader (default 0).
    test_indices : list
        List of indices to use for testing (default None). If None, the test indices are
        randomly selected using the test_size parameter.
    kwargs : dict
        Dictionary of extra arguments for the subspace method class.
    """

    def __init__(
        self,
        fusion_model,
        sources,
        output_paths,
        prediction_task,
        batch_size,
        test_size,
        multiclass_dimensions,
        subspace_method=None,
        image_downsample_size=None,
        layer_mods=None,
        max_epochs=1000,
        extra_log_string_dict=None,
        own_early_stopping_callback=None,
        num_workers=0,
        test_indices=None,
        kwargs=None,
    ):
        """
        Parameters
        ----------

        fusion_model : class
            Fusion model class. e.g. "TabularCrossmodalAttention".
        sources : list
            List of source csv files.
        output_paths : dict
            Dictionary of output paths for saving the checkpoints, figures, and the losses.
        prediction_task : str
            Prediction task (binary, multiclass, regression).
        batch_size : int
            Batch size (default 8).
        test_size : float
            Fraction of data to use for testing (default 0.2).
        multiclass_dimensions : int
            Number of classes for multiclass prediction (default None).
        subspace_method : class
            Subspace method class (default None) (only for subspace methods).
        image_downsample_size : tuple
            Size to downsample the images to (height, width, depth) or (height, width) for 2D
            images.
            None if not downsampling. (default None)
        layer_mods : dict
            Dictionary of layer modifications to make to the subspace method.
            (default None)
        max_epochs : int
            Maximum number of epochs to train subspace methods for. (default 1000)
        extra_log_string_dict : dict
            Dictionary of extra strings to add to the log.
        own_early_stopping_callback : pytorch_lightning.callbacks.EarlyStopping
            Early stopping callback class (default None).
        num_workers : int
            Number of workers for the dataloader (default 0).
        test_indices : list
            List of indices to use for testing (default None). If None, the test indices are
            randomly selected using the test_size parameter.
        kwargs : dict
            Dictionary of extra arguments for the subspace method class.
        """
        super().__init__()

        self.sources = sources
        self.output_paths = output_paths
        self.extra_log_string_dict = extra_log_string_dict

        dataset_loader = LoadDatasets(self.sources, image_downsample_size)
        self.modality_methods = dataset_loader.get_methods_dict()

        self.fusion_model = fusion_model
        self.modality_type = self.fusion_model.modality_type

        # check if there are three tabular modalities and if the fusion model supports it
        _check_three_modalities_supported(self.fusion_model, self.sources)

        self.batch_size = batch_size
        self.test_size = test_size
        self.prediction_task = prediction_task
        if self.prediction_task == "multiclass":
            self.multiclass_dimensions = multiclass_dimensions
        else:
            self.multiclass_dimensions = None
        self.subspace_method = subspace_method
        self.layer_mods = layer_mods
        self.max_epochs = max_epochs
        self.own_early_stopping_callback = own_early_stopping_callback
        self.num_workers = num_workers
        self.test_indices = test_indices
        self.kwargs = kwargs

    def prepare_data(self):
        """
        Loads the data with LoadDatasets class

        Returns
        ------
        dataset : tensor
            Tensor of predictive features.
        data_dims : dict
            Dictionary of data dimensions with keys "mod1_dim", "mod2_dim", "mod3_dim", and "img_dim".
            i.e. {"mod1_dim": None, "mod2_dim": None, "mod3_dim": None, "img_dim": [100, 100, 100]}
            for image only (image dimensions 100 x 100 x 100)
            i.e. {"mod1_dim": 8, "mod2_dim": 32, "mod3_dim": None, "img_dim": None}
            for tabular1 and tabular2 (tabular1 has 8 features, tabular2 has 32 features), and no image or tabular3
        """
        self.dataset, self.data_dims = self.modality_methods[self.modality_type]()

    def setup(
        self,
        checkpoint_path=None,
    ):
        """
        Splits the data into train and test sets, and runs the subspace method if specified.
        If checkpoint_path is specified, the subspace method is loaded from the checkpoint and not trained.

        Attributes
        ----------
        checkpoint_path : str
            Path to the checkpoint file for the subspace method (default None).

        Returns
        ------
        train_dataloader : dataloader
            Dataloader for training.
        val_dataloader : dataloader
            Dataloader for validation.
        """

        # split the dataset into train and test sets
        if self.test_indices is None:
            [self.train_dataset, self.test_dataset] = torch.utils.data.random_split(
                self.dataset, [1 - self.test_size, self.test_size]
            )
        else:
            self.test_dataset = torch.utils.data.Subset(self.dataset, self.test_indices)

            self.train_dataset = torch.utils.data.Subset(
                self.dataset,
                list(set(range(len(self.dataset))) - set(self.test_indices)),
            )

        if self.subspace_method is not None:  # if subspace method is specified
            if (
                checkpoint_path is None
            ):  # if no checkpoint path specified, train the subspace method
                self.subspace_method_train = self.subspace_method(
                    datamodule=self,
                    max_epochs=self.max_epochs,
                    k=None,
                    train_subspace=True,
                )

                # modify the subspace method architecture if specified
                if self.layer_mods is not None:
                    self.subspace_method_train = (
                        model_modifier.modify_model_architecture(
                            self.subspace_method_train,
                            self.layer_mods,
                        )
                    )

                # train the subspace method and convert train dataset to the latent space
                train_latents, train_labels = self.subspace_method_train.train(
                    self.train_dataset, self.test_dataset
                )

                # convert the test dataset to the latent space
                (
                    test_latents,
                    test_labels,
                    data_dims,
                ) = self.subspace_method_train.convert_to_latent(self.test_dataset)

                # create the new train and test datasets from the latent space with updated dimensions
                self.train_dataset = CustomDataset(train_latents, train_labels)
                self.test_dataset = CustomDataset(test_latents, test_labels)
                self.data_dims = data_dims

            else:
                # we have already trained the subspace method, so load it from the checkpoint

                self.subspace_method_train = self.subspace_method(
                    self, max_epochs=self.max_epochs, k=None, train_subspace=False
                )  # will return a init subspace method with the subspace models as instance attributes

                # modify the subspace method architecture if specified
                if self.layer_mods is not None:
                    self.subspace_method_train = (
                        model_modifier.modify_model_architecture(
                            self.subspace_method_train,
                            self.layer_mods,
                        )
                    )

                # load checkpoint state dict
                self.subspace_method_train.load_ckpt(checkpoint_path)

                # converting the train and test datasets to the latent space
                (
                    train_latents,
                    train_labels,
                    data_dims,
                ) = self.subspace_method_train.convert_to_latent(self.train_dataset)

                (
                    test_latents,
                    test_labels,
                    data_dims,
                ) = self.subspace_method_train.convert_to_latent(self.test_dataset)

                # create the new train and test datasets from the latent space with updated dimensions
                self.train_dataset = CustomDataset(train_latents, train_labels)
                self.test_dataset = CustomDataset(test_latents, test_labels)
                self.data_dims = data_dims

    def train_dataloader(self):
        """
        Returns the dataloader for training.

        Returns
        -------
        dataloader : dataloader
            Dataloader for training.
        """
        return DataLoader(
            self.train_dataset,
            batch_size=self.batch_size,
            shuffle=True,
            num_workers=self.num_workers,
        )

    def val_dataloader(self):
        """
        Returns the dataloader for validation.

        Returns
        -------
        dataloader : dataloader
            Dataloader for validation.
        """
        return DataLoader(
            self.test_dataset,
            batch_size=self.batch_size,
            shuffle=False,
            num_workers=self.num_workers,
        )


class KFoldDataModule(pl.LightningDataModule):
    """
    Custom pytorch lightning datamodule class for the different modalities with k-fold cross
    validation

    Attributes
    ----------
    num_folds : int
        Total number of folds.
    sources : list
        List of source csv files. [Tabular1, Tabular2, Image]
    output_paths : dict
        Dictionary of output paths for saving the checkpoints, figures, and the losses.
    image_downsample_size : tuple
        Size to downsample the images to (height, width, depth) or (height, width) for 2D
        images.
        None if not downsampling. (default None)
    modality_methods : dict
        Dictionary of methods for loading the different modalities.
    fusion_model : class
        Fusion model class. e.g. "TabularCrossmodalAttention".
    batch_size : int
        Batch size (default 8).
    prediction_task : str
        Prediction type (binary, multiclass, regression).
    multiclass_dimensions : int
        Number of classes for multiclass prediction (default None).
    subspace_method : class
        Subspace method class (default None) (only for subspace methods).
    layer_mods : dict
        Dictionary of layer modifications to make to the subspace method.
        (default None)
    max_epochs : int
        Maximum number of epochs to train subspace methods for. (default 1000)
    dataset : tensor
        Tensor of predictive features. Created in prepare_data().
    data_dims : dict
        Dictionary of data dimensions with keys "mod1_dim", "mod2_dim", "mod3_dim", and "img_dim".
        i.e. {"mod1_dim": None, "mod2_dim": None, "mod3_dim": None, "img_dim": [100, 100, 100]}
        for image only (image dimensions 100 x 100 x 100)
        i.e. {"mod1_dim": 8, "mod2_dim": 32, "mod3_dim": None, "img_dim": None}
        for tabular1 and tabular2 (tabular1 has 8 features, tabular2 has 32 features), and no image or tabular3.
        Created in prepare_data().
    train_dataset : tensor
        Tensor of predictive features for training. Created in setup().
    test_dataset : tensor
        Tensor of predictive features for testing. Created in setup().
    own_early_stopping_callback : pytorch_lightning.callbacks.EarlyStopping
        Early stopping callback class.
    num_workers : int
        Number of workers for the dataloader (default 0).
    own_kfold_indices : list
        List of indices to use for k-fold cross validation (default None). If None, the k-fold
        indices are randomly selected. Structure is a list of tuples of (train_indices,
        test_indices). Must be the same length as num_folds.
    kwargs : dict
        Dictionary of extra arguments for the subspace method class.
    """

    def __init__(
        self,
        fusion_model,
        sources,
        output_paths,
        prediction_task,
        batch_size,
        num_folds,
        multiclass_dimensions,
        subspace_method=None,
        image_downsample_size=None,
        layer_mods=None,
        max_epochs=1000,
        extra_log_string_dict=None,
        own_early_stopping_callback=None,
        num_workers=0,
        own_kfold_indices=None,
        kwargs=None,
    ):
        """
        Parameters
        ----------

        fusion_model : class
            Fusion model class. e.g. "TabularCrossmodalAttention".
        sources : list
            List of source data files: csv or torch files.
        output_paths : dict
            Dictionary of output paths for saving the checkpoints, figures, and the losses.
        prediction_task : str
            Prediction task (binary, multiclass, regression).
        batch_size : int
            Batch size.
        num_folds : int
            Total number of folds.
        test_size : float
            Fraction of data to use for testing (default 0.2).
            Not needed for this class for k-fold cross validation but it's here to be consistent with TrainTestDataModule.
        multiclass_dimensions : int
            Number of classes for multiclass prediction (default None).
        subspace_method : class
            Subspace method class (default None) (only for subspace methods).
        image_downsample_size : tuple
            Size to downsample the images to (height, width, depth) or (height, width) for 2D
            images. None if not downsampling. (default None)
        layer_mods : dict
            Dictionary of layer modifications to make to the subspace method.
            (default None)
        max_epochs : int
            Maximum number of epochs to train subspace methods for. (default 1000)
        extra_log_string_dict : dict
            Dictionary of extra strings to add to the log.
        own_early_stopping_callback : pytorch_lightning.callbacks.EarlyStopping
            Early stopping callback class (default None).
        num_workers : int
            Number of workers for the dataloader (default 0).
        own_kfold_indices : list
            List of indices to use for k-fold cross validation (default None). If None, the k-fold
            indices are randomly selected. Structure is a list of tuples of (train_indices,
            test_indices). Must be the same length as num_folds.
        kwargs : dict
            Dictionary of extra arguments for the subspace method class.
        """
        super().__init__()

        self.num_folds = num_folds  # total number of folds
        self.sources = sources
        self.output_paths = output_paths
        self.image_downsample_size = image_downsample_size
        self.extra_log_string_dict = extra_log_string_dict
        dataset_loader = LoadDatasets(self.sources, image_downsample_size)
        self.modality_methods = dataset_loader.get_methods_dict()
        self.prediction_task = prediction_task
        self.fusion_model = fusion_model
        self.modality_type = self.fusion_model.modality_type

        # check if there are three tabular modalities and if the fusion model supports it
        _check_three_modalities_supported(self.fusion_model, self.sources)

        self.batch_size = batch_size
        self.subspace_method = (
            subspace_method  # subspace method class (only for subspace methods)
        )
        if self.prediction_task == "multiclass":
            self.multiclass_dimensions = multiclass_dimensions
        else:
            self.multiclass_dimensions = None
        self.layer_mods = layer_mods
        self.max_epochs = max_epochs
        self.own_early_stopping_callback = own_early_stopping_callback
        self.num_workers = num_workers
        self.own_kfold_indices = own_kfold_indices
        self.kwargs = kwargs

    def prepare_data(self):
        """
        Loads the data with LoadDatasets class

        Returns
        ------
        dataset : tensor
            Tensor of predictive features.
        data_dims : dict
            Dictionary of data dimensions with keys "mod1_dim", "mod2_dim", "mod3_dim", and "img_dim".
            i.e. {"mod1_dim": None, "mod2_dim": None, "mod3_dim": None, "img_dim": [100, 100, 100]}
            for image only (image dimensions 100 x 100 x 100)
            i.e. {"mod1_dim": 8, "mod2_dim": 32, "mod3_dim": None, "img_dim": None}
            for tabular1 and tabular2 (tabular1 has 8 features, tabular2 has 32 features), and no image or tabular3.
        """
        self.dataset, self.data_dims = self.modality_methods[self.modality_type]()

    def kfold_split(self):
        """
        Splits the dataset into k folds

        Returns
        ------
        folds : list
            List of tuples of (train_dataset, test_dataset)
        """
        # get the indices of the dataset
        indices = list(range(len(self.dataset)))

        # split the dataset into k folds
        if self.own_kfold_indices is None:
            kf = KFold(n_splits=self.num_folds, shuffle=True)
            split_kf = kf.split(indices)
        else:
            split_kf = self.own_kfold_indices

        folds = []
        for train_indices, val_indices in split_kf:
            # split the dataset into train and test sets for each fold
            train_dataset = torch.utils.data.Subset(self.dataset, train_indices)
            test_dataset = torch.utils.data.Subset(self.dataset, val_indices)

            # append the train and test datasets to the folds list
            folds.append((train_dataset, test_dataset))

        return folds  # list of tuples of (train_dataset, test_dataset)

    def setup(
        self,
        checkpoint_path=None,
    ):
        """
        Splits the data into train and test sets, and runs the subspace method if specified

        Attributes
        ----------
        checkpoint_path : str
            Path to the checkpoint file for the subspace method (default None).

        Returns
        ------
        train_dataloader : dataloader
            Dataloader for training.
        val_dataloader : dataloader
            Dataloader for validation.
        """
        self.folds = self.kfold_split()  # get the k folds from kfold_split() function

        # if subspace method is specified, run the subspace method on each fold
        if self.subspace_method is not None:
            # if no checkpoint path specified, train the subspace method
            if checkpoint_path is None:
                new_folds = []

                for k, fold in enumerate(self.folds):
                    # get the train and test datasets for each fold
                    train_dataset, test_dataset = fold

                    #  initialise the subspace method
                    subspace_method = self.subspace_method(
                        self,
                        k=k,
                        max_epochs=self.max_epochs,
                        train_subspace=True,
                    )

                    # modify the subspace method architecture if specified
                    if self.layer_mods is not None:
                        # if subspace method in layer_mods
                        subspace_method = model_modifier.modify_model_architecture(
                            subspace_method,
                            self.layer_mods,
                        )

                    # train the subspace method and convert train dataset to the latent space
                    train_latents, train_labels = subspace_method.train(
                        train_dataset, test_dataset
                    )

                    # convert the test dataset to the latent space
                    (
                        test_latents,
                        test_labels,
                        data_dims,
                    ) = subspace_method.convert_to_latent(test_dataset)

                    # make a new CustomDataset with the latent features
                    train_dataset = CustomDataset(train_latents, train_labels)
                    test_dataset = CustomDataset(test_latents, test_labels)

                    new_folds.append(
                        (train_dataset, test_dataset)
                    )  # append to new_folds

                self.folds = (
                    new_folds  # update the folds with the new train and test datasets
                )
                self.data_dims = data_dims  # update the data dimensions

            else:  # we have already trained the subspace method, so load it from the checkpoint
                new_folds = []

                for k, fold in enumerate(self.folds):
                    # get the train and test datasets for each fold
                    train_dataset, test_dataset = fold

                    #  initialise the subspace method
                    subspace_method = self.subspace_method(
                        self,
                        k=k,
                        max_epochs=self.max_epochs,
                        train_subspace=False,
                        # checkpoint_path=checkpoint_path,
                    )

                    # modify the subspace method architecture if specified
                    if self.layer_mods is not None:
                        # if subspace method in layer_mods
                        subspace_method = model_modifier.modify_model_architecture(
                            subspace_method,
                            self.layer_mods,
                        )
                    subspace_method.load_ckpt(checkpoint_path)

                    (
                        train_latents,
                        train_labels,
                        data_dims,
                    ) = subspace_method.convert_to_latent(train_dataset)

                    # convert the test dataset to the latent space
                    (
                        test_latents,
                        test_labels,
                        data_dims,
                    ) = subspace_method.convert_to_latent(test_dataset)

                    # make a new CustomDataset with the latent features
                    train_dataset = CustomDataset(train_latents, train_labels)
                    test_dataset = CustomDataset(test_latents, test_labels)

                    new_folds.append((train_dataset, test_dataset))

                self.folds = (
                    new_folds  # update the folds with the new train and test datasets
                )
                self.data_dims = data_dims  # update the data dimensions

    def train_dataloader(self, fold_idx):
        """
        Returns the dataloader for training.

        Parameters
        ----------
        fold_idx : int
            Index of the fold to use.

        Returns
        -------
        dataloader : dataloader
            Dataloader for training.
        """
        self.train_dataset, self.test_dataset = self.folds[fold_idx]

        return DataLoader(
            self.train_dataset,
            batch_size=self.batch_size,
            shuffle=True,
            num_workers=self.num_workers,
        )

    def val_dataloader(self, fold_idx):
        """
        Returns the dataloader for validation.

        Parameters
        ----------
        fold_idx : int
            Index of the fold to use.

        Returns
        -------
        dataloader : dataloader
            Dataloader for validation.
        """
        self.train_dataset, self.test_dataset = self.folds[fold_idx]

        return DataLoader(
            self.test_dataset,
            batch_size=self.batch_size,
            shuffle=False,
            num_workers=self.num_workers,
        )


class TrainTestGraphDataModule:
    """
    Custom pytorch lightning datamodule class for the different modalities with graph data
    structure.

    Attributes
    ----------
    sources : list
        List of source csv files.
    image_downsample_size : tuple
        Size to downsample the images to (height, width, depth) or (height, width) for 2D
        images.
    modality_methods : dict
        Dictionary of methods for loading the different modalities.
    fusion_model : class
        Fusion model class. e.g. "TabularCrossmodalAttention".
    test_size : float
        Fraction of data to use for testing (default 0.2).
    graph_creation_method : class
        Graph creation method class.
    graph_maker_instance : graph maker class
        Graph maker class instance.
    layer_mods : dict
        Dictionary of layer modifications to make to the graph maker method.
    dataset : tensor
        Tensor of predictive features. Created in prepare_data().
    data_dims : dict
        Dictionary of data dimensions with keys "mod1_dim", "mod2_dim", "mod3_dim", and "img_dim".
        i.e. {"mod1_dim": None, "mod2_dim": None, "mod3_dim": None, "img_dim": [100, 100, 100]}
        for image only (image dimensions 100 x 100 x 100)
        i.e. {"mod1_dim": 8, "mod2_dim": 32, "mod3_dim": None, "img_dim": None}
        for tabular1 and tabular2 (tabular1 has 8 features, tabular2 has 32 features), and no image or tabular3.
        Created in prepare_data().
    train_idxs : list
        List of indices for training. Created in setup().
    test_idxs : list
        List of indices for testing. Created in setup().
    graph_data : graph data structure
        Graph data structure. Created in setup().
    own_test_indices : list
        List of indices to use for testing (default None). If None, the test indices are
        randomly selected using the test_size parameter.
    """

    def __init__(
        self,
        fusion_model,
        sources,
        graph_creation_method,
        test_size,
        image_downsample_size=None,
        layer_mods=None,
        extra_log_string_dict=None,
        own_test_indices=None,
    ):
        """
        Parameters
        ----------

        fusion_model : class
            Fusion model class. e.g. "TabularCrossmodalAttention".
        sources : list
            List of source csv files.
        graph_creation_method : class
            Graph creation method class.
        test_size : float
            Fraction of data to use for testing (default 0.2).
        image_downsample_size : tuple
            Size to downsample the images to (height, width, depth) or (height, width) for 2D
            images. None if not downsampling. (default None)
        layer_mods : dict
            Dictionary of layer modifications to make to the graph maker method.
            (default None)
        extra_log_string_dict : dict
            Dictionary of extra strings to add to the log.
        own_test_indices : list
            List of indices to use for testing (default None). If None, the test indices are
            randomly selected using the test_size parameter.

        """

        super().__init__()

        self.sources = sources
        self.image_downsample_size = image_downsample_size
        self.extra_log_string_dict = extra_log_string_dict
        dataset_loader = LoadDatasets(self.sources, image_downsample_size)
        self.modality_methods = dataset_loader.get_methods_dict()
        self.fusion_model = fusion_model
        self.modality_type = self.fusion_model.modality_type

        # check if there are three tabular modalities and if the fusion model supports it
        _check_three_modalities_supported(self.fusion_model, self.sources)

        self.test_size = test_size
        self.graph_creation_method = graph_creation_method
        self.layer_mods = layer_mods
        self.own_test_indices = own_test_indices

    def prepare_data(self):
        """
        Loads the data with LoadDatasets class

        Returns
        ------
        dataset : tensor
            Tensor of predictive features.
        data_dims : dict
            Dictionary of data dimensions with keys "mod1_dim", "mod2_dim", "mod3_dim", and "img_dim".
            i.e. {"mod1_dim": None, "mod2_dim": None, "mod3_dim": None, "img_dim": [100, 100, 100]}
            for image only (image dimensions 100 x 100 x 100)
            i.e. {"mod1_dim": 8, "mod2_dim": 32, "mod3_dim": None, "img_dim": None}
            for tabular1 and tabular2 (tabular1 has 8 features, tabular2 has 32 features), and no image or tabular3.
        """
        self.dataset, self.data_dims = self.modality_methods[self.modality_type]()

    def setup(self):
        """
        Gets random train and test indices, and gets the graph data structure.

        Returns
        ------
        None
        """
        # get random train and test idxs
        if self.own_test_indices is None:
            [train_dataset, test_dataset] = torch.utils.data.random_split(
                self.dataset, [1 - self.test_size, self.test_size]
            )
            self.train_idxs = train_dataset.indices
            self.test_idxs = test_dataset.indices
        else:
            self.test_idxs = self.own_test_indices
            self.train_idxs = list(set(range(len(self.dataset))) - set(self.test_idxs))

        # get the graph data structure
        self.graph_maker_instance = self.graph_creation_method(self.dataset)
        if self.layer_mods is not None:
            # modify the graph maker architecture if specified
            self.graph_maker_instance = model_modifier.modify_model_architecture(
                self.graph_maker_instance,
                self.layer_mods,
            )

        self.graph_data = self.graph_maker_instance.make_graph()

    def get_lightning_module(self):
        """
        Gets the lightning module using the pytorch geometric lightning module for converting
        the graph data structure into a pytorch dataloader.

        Returns
        ------
        lightning_module : lightning module
            Lightning module for converting the graph data structure into a pytorch dataloader.
        """

        lightning_module = LightningNodeData(
            data=self.graph_data,
            input_train_nodes=self.train_idxs,
            input_val_nodes=self.test_idxs,
            input_test_nodes=self.test_idxs,
            input_pred_nodes=self.test_idxs,
            loader="full",
        )

        return lightning_module


class KFoldGraphDataModule:
    """
    Custom pytorch lightning datamodule class for the different modalities with graph data
    structure and k-fold cross validation

    Attributes
    ----------
    num_folds : int
        Total number of folds.
    image_downsample_size : tuple
        Size to downsample the images to (height, width, depth) or (height, width) for 2D
        images.
    sources : list
        List of source csv files. [Tabular1, Tabular2, Image]
    modality_methods : dict
        Dictionary of methods for loading the different modalities.
    fusion_model : class
        Fusion model class. e.g. "TabularCrossmodalAttention".
    graph_creation_method : class
        Graph creation method class.
    graph_maker_instance : graph maker class
        Graph maker class instance.
    layer_mods : dict
        Dictionary of layer modifications to make to the graph maker method.
    dataset : tensor
        Tensor of predictive features.
    data_dims : dict
        Dictionary of data dimensions with keys "mod1_dim", "mod2_dim", "mod3_dim", and "img_dim".
        i.e. {"mod1_dim": None, "mod2_dim": None, "mod3_dim": None, "img_dim": [100, 100, 100]}
        for image only (image dimensions 100 x 100 x 100)
        i.e. {"mod1_dim": 8, "mod2_dim": 32, "mod3_dim": None, "img_dim": None}
        for tabular1 and tabular2 (tabular1 has 8 features, tabular2 has 32 features), and no image or tabular3.
    folds : list
        List of tuples of (graph_data, train_idxs, test_idxs)


    """

    def __init__(
        self,
        num_folds,
        fusion_model,
        sources,
        graph_creation_method,
        image_downsample_size=None,
        layer_mods=None,
        extra_log_string_dict=None,
        own_kfold_indices=None,
    ):
        """
        Parameters
        ----------
        num_folds : int
            Total number of folds.
        fusion_model : class
            Fusion model class. e.g. "TabularCrossmodalAttention".
        sources : list
            List of source csv files.
        graph_creation_method : class
            Graph creation method class.
        image_downsample_size : tuple
            Size to downsample the images to (height, width, depth) or (height, width) for 2D
            images. None if not downsampling. (default None)
        layer_mods : dict
            Dictionary of layer modifications to make to the graph maker method.
            (default None)
        extra_log_string_dict : dict
            Dictionary of extra strings to add to the log.
        own_kfold_indices : list
            List of indices to use for k-fold cross validation (default None). If None, the k-fold
            indices are randomly selected. Structure is a list of tuples of (train_indices,
            test_indices). Must be the same length as num_folds.
        """
        super().__init__()
        self.num_folds = num_folds  # total number of folds
        self.image_downsample_size = image_downsample_size
        self.sources = sources
        self.extra_log_string_dict = extra_log_string_dict
        dataset_loader = LoadDatasets(self.sources, image_downsample_size)
        self.modality_methods = dataset_loader.get_methods_dict()
        self.fusion_model = fusion_model
        self.modality_type = self.fusion_model.modality_type

        # check if there are three tabular modalities and if the fusion model supports it
        _check_three_modalities_supported(self.fusion_model, self.sources)

        self.graph_creation_method = graph_creation_method
        self.layer_mods = layer_mods
        self.own_kfold_indices = own_kfold_indices

    def prepare_data(self):
        """
        Loads the data with LoadDatasets class

        Returns
        ------
        None
        """
        self.dataset, self.data_dims = self.modality_methods[self.modality_type]()

    def kfold_split(self):
        """
        Splits the dataset into k folds

        Returns
        ------
        folds : list
            List of tuples of (train_dataset, test_dataset)
        """
        # get the indices of the dataset
        indices = list(range(len(self.dataset)))

        # split the dataset into k folds
        if self.own_kfold_indices is None:
            kf = KFold(n_splits=self.num_folds, shuffle=True)
            split_kf = kf.split(indices)
        else:
            split_kf = self.own_kfold_indices

        folds = []
        for train_indices, val_indices in split_kf:
            # split the dataset into train and test sets for each fold
            train_dataset = torch.utils.data.Subset(self.dataset, train_indices)
            test_dataset = torch.utils.data.Subset(self.dataset, val_indices)

            # append the train and test datasets to the folds list
            folds.append((train_dataset, test_dataset))

        return folds  # list of tuples of (train_dataset, test_dataset)

    def setup(self):
        """
        Gets random train and test indices, and gets the graph data structure.

        Returns
        ------
        None
        """
        self.folds = self.kfold_split()  # get the k folds from kfold_split() function

        new_folds = []
        for fold in self.folds:
            # get the train and test datasets for each fold
            train_dataset, test_dataset = fold
            train_idxs = train_dataset.indices  # get train node idxs from kfold_split()
            test_idxs = test_dataset.indices  # get test node idxs from kfold_split()

            # get the graph data structure
            self.graph_maker_instance = self.graph_creation_method(self.dataset)

            # modify the graph maker architecture if specified
            if self.layer_mods is not None:
                self.graph_maker_instance = model_modifier.modify_model_architecture(
                    self.graph_maker_instance,
                    self.layer_mods,
                )

            # make the graph data structure
            graph_data = self.graph_maker_instance.make_graph()

            new_folds.append((graph_data, train_idxs, test_idxs))

        self.folds = new_folds  # list of tuples of (graph_data, train_idxs, test_idxs)

    def get_lightning_module(self):
        """
        Returns the lightning module using the pytorch geometric lightning module for converting
        the graph data structure into a pytorch dataloader.

        Returns
        ------
        lightning_modules : list
            List of lightning modules for each fold.

        """
        # get the normal lightning module using the pytorch geometric lightning module

        lightning_modules = []

        for fold in self.folds:
            graph_data, train_idxs, test_idxs = fold

            lightning_module = LightningNodeData(
                data=graph_data,
                input_train_nodes=train_idxs,
                input_val_nodes=test_idxs,
                input_test_nodes=test_idxs,
                input_pred_nodes=test_idxs,
                loader="full",
            )

            lightning_modules.append(lightning_module)

        return lightning_modules  # list of lightning modules for each fold


def prepare_fusion_data(
    prediction_task,
    fusion_model,
    data_paths,
    output_paths,
    kfold=False,
    num_folds=None,
    test_size=0.2,
    batch_size=8,
    multiclass_dimensions=None,
    image_downsample_size=None,
    layer_mods=None,
    max_epochs=1000,
    checkpoint_path=None,
    extra_log_string_dict=None,
    own_early_stopping_callback=None,
    num_workers=0,
    test_indices=None,
    own_kfold_indices=None,
<<<<<<< HEAD
    **kwargs,
=======
>>>>>>> b7df77f3
):
    """
    Gets the data module for a specific fusion model and training protocol.

    Parameters
    ----------

    prediction_task : str
        Prediction task (binary, multiclass, regression).
    fusion_model : class
        Fusion model class.
    data_paths : dict
        Dictionary of data paths with keys "tabular1", "tabular2", "tabular3", "image".
    output_paths : dict
        Dictionary of output paths with keys "checkpoints", "figures", "losses".
    kfold : bool
        Whether to use kfold cross validation (default False means train/test split).
    num_folds : int or None
        Number of folds for kfold cross validation (default None).
    test_size : float
        Fraction of data to use for testing when using train/test split (default 0.2).
    batch_size : int
        Batch size (default 8).
    multiclass_dimensions : int
        Number of classes for multiclass prediction (default None).
    image_downsample_size : tuple
        Tuple of image dimensions to downsample to (default None).
        e.g. (100, 100, 100) for 3D images, (100, 100) for 2D images.
    layer_mods : dict
        Dictionary of layer modifications (default None).
    max_epochs : int
        Maximum number of epochs to train subspace methods for. (default 1000)
    checkpoint_path : list
        List containing paths to call checkpoint file. Length of the list is the number of trainable subspace models
        in the fusion model (e.g., DAETabImgMaps requires two models to be pre-trained, so we'd pass 2 checkpoint
        paths in the list. (default None will result in the default lightning format).
    extra_log_string_dict : dict
        Dictionary of extra strings to add to a subspace method checkpoint file name (default None).
        e.g. if you're running the same model with different hyperparameters, you can add the hyperparameters.
        Input format {"name": "value"}. In the run name, the extra string will be added
        as "name_value". And a tag will be added as "name_value".
        Default None.
    own_early_stopping_callback : pytorch_lightning.callbacks.EarlyStopping
        Early stopping callback class (default None).
    num_workers : int
        Number of workers for the dataloader (default 0).
    test_indices : list or None
        List of indices to use for testing (default None). If None, then random split is used.
    own_kfold_indices : list or None
        List of indices to use for k-fold cross validation (default None). If None, then random split is used.


    Returns
    -------
    dm : datamodule
        Datamodule for the specified fusion method.
    """

    if kfold and own_early_stopping_callback is not None:
        raise ValueError(
            "Cannot use own early stopping callback with kfold cross validation yet. Working on fixing this currently (Nov 2023)"
        )
<<<<<<< HEAD
=======

    # Getting the data paths from the data_paths dictionary into a list
    data_sources = [
        data_paths["tabular1"],
        data_paths["tabular2"],
        data_paths["image"],
    ]
>>>>>>> b7df77f3

    if not hasattr(fusion_model, "subspace_method"):
        fusion_model.subspace_method = None

    if fusion_model.fusion_type == "graph":
        if kfold:
            graph_data_module = KFoldGraphDataModule(
                num_folds=num_folds,
                fusion_model=fusion_model,
                sources=data_paths,
                graph_creation_method=fusion_model.graph_maker,
                image_downsample_size=image_downsample_size,
                layer_mods=layer_mods,
                extra_log_string_dict=extra_log_string_dict,
<<<<<<< HEAD
=======
                own_kfold_indices=own_kfold_indices,
>>>>>>> b7df77f3
            )
        else:
            graph_data_module = TrainTestGraphDataModule(
                fusion_model,
                sources=data_paths,
                graph_creation_method=fusion_model.graph_maker,
                test_size=test_size,
                image_downsample_size=image_downsample_size,
                layer_mods=layer_mods,
                extra_log_string_dict=extra_log_string_dict,
                own_test_indices=test_indices,
            )

        graph_data_module.prepare_data()
        graph_data_module.setup()
        data_module = graph_data_module.get_lightning_module()

        if kfold:
            # if kfold, then we have a list of lightning modules
            # so we need to set the data dimensions for each lightning module
            for dm_instance in data_module:
                dm_instance.data_dims = graph_data_module.data_dims
                dm_instance.own_early_stopping_callback = own_early_stopping_callback
                dm_instance.graph_maker_instance = (
                    graph_data_module.graph_maker_instance
                )
                dm_instance.output_paths = output_paths
                dm_instance.num_folds = num_folds
                dm_instance.prediction_task = prediction_task
                dm_instance.multiclass_dimensions = multiclass_dimensions
        else:
            data_module.data_dims = graph_data_module.data_dims
            data_module.own_early_stopping_callback = own_early_stopping_callback
            data_module.graph_maker_instance = graph_data_module.graph_maker_instance
            data_module.output_paths = output_paths
            data_module.prediction_task = prediction_task
            data_module.multiclass_dimensions = multiclass_dimensions

    else:
        # another other than graph fusion
        if kfold:
            data_module = KFoldDataModule(
                fusion_model,
                sources=data_paths,
                output_paths=output_paths,
                prediction_task=prediction_task,
                batch_size=batch_size,
                num_folds=num_folds,
                multiclass_dimensions=multiclass_dimensions,
                subspace_method=fusion_model.subspace_method,
                image_downsample_size=image_downsample_size,
                layer_mods=layer_mods,
                max_epochs=max_epochs,
                extra_log_string_dict=extra_log_string_dict,
                own_early_stopping_callback=own_early_stopping_callback,
                num_workers=num_workers,
                own_kfold_indices=own_kfold_indices,
            )
        else:
            data_module = TrainTestDataModule(
                fusion_model,
                sources=data_paths,
                output_paths=output_paths,
                prediction_task=prediction_task,
                batch_size=batch_size,
                test_size=test_size,
                multiclass_dimensions=multiclass_dimensions,
                subspace_method=fusion_model.subspace_method,
                image_downsample_size=image_downsample_size,
                layer_mods=layer_mods,
                max_epochs=max_epochs,
                extra_log_string_dict=extra_log_string_dict,
                own_early_stopping_callback=own_early_stopping_callback,
                num_workers=num_workers,
                test_indices=test_indices,
            )
        data_module.prepare_data()
        data_module.setup(checkpoint_path=checkpoint_path)

    return data_module<|MERGE_RESOLUTION|>--- conflicted
+++ resolved
@@ -248,7 +248,6 @@
             img_downsample_dims  # can choose own image size here
         )
 
-<<<<<<< HEAD
         def check_csv_columns(source_path):
             """
             Checks the columns of the CSV files.
@@ -280,27 +279,6 @@
         check_csv_columns(self.tabular1_source)
         check_csv_columns(self.tabular2_source)
         check_csv_columns(self.tabular3_source)
-=======
-        # read in the csv files and raise errors if they don't have the right columns
-        # or if the index column is not named "ID"
-        tab1_df = pd.read_csv(self.tabular1_source)
-        if "ID" not in tab1_df.columns:
-            raise ValueError("The CSV must have an index column named 'ID'.")
-        if "prediction_label" not in tab1_df.columns:
-            raise ValueError(
-                "The CSV must have a label column named 'prediction_label'."
-            )
-
-        # if tabular2_source exists, check it has the right columns
-        if self.tabular2_source != "":
-            tab2_df = pd.read_csv(self.tabular2_source)
-            if "ID" not in tab2_df.columns:
-                raise ValueError("The CSV must have an index column named 'ID'.")
-            if "prediction_label" not in tab2_df.columns:
-                raise ValueError(
-                    "The CSV must have a label column named 'prediction_label'."
-                )
->>>>>>> b7df77f3
 
     def load_tabular1(self):
         """
@@ -521,7 +499,6 @@
         tab2_pred_features = torch.Tensor(
             tab2_df.drop(columns=["prediction_label"]).values
         )
-<<<<<<< HEAD
         tab3_pred_features = torch.Tensor(
             tab3_df.drop(columns=["prediction_label"]).values
         )
@@ -530,12 +507,6 @@
         dataset = CustomDataset(
             [tab1_pred_features, tab2_pred_features, tab3_pred_features],
             prediction_label,
-=======
-
-        prediction_label = tab1_df[["prediction_label"]]
-        dataset = CustomDataset(
-            [tab1_pred_features, tab2_pred_features], prediction_label
->>>>>>> b7df77f3
         )
 
         data_dims = {
@@ -1699,10 +1670,6 @@
     num_workers=0,
     test_indices=None,
     own_kfold_indices=None,
-<<<<<<< HEAD
-    **kwargs,
-=======
->>>>>>> b7df77f3
 ):
     """
     Gets the data module for a specific fusion model and training protocol.
@@ -1765,16 +1732,6 @@
         raise ValueError(
             "Cannot use own early stopping callback with kfold cross validation yet. Working on fixing this currently (Nov 2023)"
         )
-<<<<<<< HEAD
-=======
-
-    # Getting the data paths from the data_paths dictionary into a list
-    data_sources = [
-        data_paths["tabular1"],
-        data_paths["tabular2"],
-        data_paths["image"],
-    ]
->>>>>>> b7df77f3
 
     if not hasattr(fusion_model, "subspace_method"):
         fusion_model.subspace_method = None
@@ -1789,10 +1746,7 @@
                 image_downsample_size=image_downsample_size,
                 layer_mods=layer_mods,
                 extra_log_string_dict=extra_log_string_dict,
-<<<<<<< HEAD
-=======
                 own_kfold_indices=own_kfold_indices,
->>>>>>> b7df77f3
             )
         else:
             graph_data_module = TrainTestGraphDataModule(
