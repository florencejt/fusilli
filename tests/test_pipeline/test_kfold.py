import pytest
from fusilli.data import prepare_fusion_data
from fusilli.train import train_and_save_models
from fusilli.utils.model_chooser import import_chosen_fusion_models
from fusilli.eval import ConfusionMatrix
from ..test_data.test_TrainTestDataModule import create_test_files
import matplotlib.pyplot as plt


@pytest.mark.filterwarnings(
    "ignore:.*does not have many workers*.",
)
@pytest.mark.filterwarnings("ignore:.*The number of training batches*.")
@pytest.mark.filterwarnings("ignore:.*No positive samples in targets,*.")
@pytest.mark.filterwarnings("ignore:.*No negative samples in targets,*.")
@pytest.mark.filterwarnings("ignore:.*exists and is not empty*.")
def test_5fold_cv(create_test_files, tmp_path):
    model_conditions = {
<<<<<<< HEAD
        "modality_type": [
            "tabular1",
            "tabular2",
            "tabular_tabular",
            "image",
            "tabular_image",
        ],
=======
        "modality_type": "all",
>>>>>>> b7df77f3
    }

    tabular1_csv = create_test_files["tabular1_csv"]
    tabular2_csv = create_test_files["tabular2_csv"]
    image_torch_file_2d = create_test_files["image_torch_file_2d"]

    loss_fig_path = tmp_path / "loss_fig_path"
    loss_fig_path.mkdir()

    loss_log_dir = tmp_path / "loss_log_dir"
    loss_log_dir.mkdir()

    local_fig_path = tmp_path / "local_fig_path"
    local_fig_path.mkdir()
    loss_fig_path = local_fig_path / "losses"
    loss_fig_path.mkdir()

    checkpoint_dir = tmp_path / "checkpoint_dir"
    checkpoint_dir.mkdir()

    modifications = {"AttentionAndSelfActivation": {"attention_reduction_ratio": 2}}
<<<<<<< HEAD

    params = {
        # "test_size": 0.2,
        "prediction_task": "binary",
        "multiclass_dimensions": None,
        "kfold": True,
        "num_folds": 5,
        "wandb_logging": False,
    }
=======
>>>>>>> b7df77f3

    data_paths = {
        "tabular1": tabular1_csv,
        "tabular2": tabular2_csv,
        "image": image_torch_file_2d,
    }

    output_paths = {
        "checkpoints": str(checkpoint_dir),
        "figures": str(local_fig_path),
        "losses": str(loss_log_dir),
    }

    new_metrics = [
        "accuracy",
        "precision",
        "recall",
        "f1",
        "auroc",
        "auprc",
        "balanced_accuracy",
    ]

    fusion_models = import_chosen_fusion_models(
        model_conditions, skip_models=["MCVAE_tab"]
    )

    for model in fusion_models:
        print("model", model)
        dm = prepare_fusion_data(
            fusion_model=model,
            data_paths=data_paths,
            output_paths=output_paths,
            layer_mods=modifications,
            max_epochs=2,
<<<<<<< HEAD
            **params,
=======
            prediction_task="binary",
            multiclass_dimensions=None,
            kfold=True,
            num_folds=5,
>>>>>>> b7df77f3
        )

        single_model_list = train_and_save_models(
            data_module=dm,
            fusion_model=model,
            max_epochs=2,
            enable_checkpointing=False,
            layer_mods=modifications,
            wandb_logging=False,
            metrics_list=new_metrics,
        )

        assert single_model_list is not None
        assert len(single_model_list) == 5

        fig = ConfusionMatrix.from_final_val_data(single_model_list)
        assert fig is not None

        plt.close("all")<|MERGE_RESOLUTION|>--- conflicted
+++ resolved
@@ -16,7 +16,6 @@
 @pytest.mark.filterwarnings("ignore:.*exists and is not empty*.")
 def test_5fold_cv(create_test_files, tmp_path):
     model_conditions = {
-<<<<<<< HEAD
         "modality_type": [
             "tabular1",
             "tabular2",
@@ -24,9 +23,6 @@
             "image",
             "tabular_image",
         ],
-=======
-        "modality_type": "all",
->>>>>>> b7df77f3
     }
 
     tabular1_csv = create_test_files["tabular1_csv"]
@@ -48,18 +44,6 @@
     checkpoint_dir.mkdir()
 
     modifications = {"AttentionAndSelfActivation": {"attention_reduction_ratio": 2}}
-<<<<<<< HEAD
-
-    params = {
-        # "test_size": 0.2,
-        "prediction_task": "binary",
-        "multiclass_dimensions": None,
-        "kfold": True,
-        "num_folds": 5,
-        "wandb_logging": False,
-    }
-=======
->>>>>>> b7df77f3
 
     data_paths = {
         "tabular1": tabular1_csv,
@@ -95,14 +79,10 @@
             output_paths=output_paths,
             layer_mods=modifications,
             max_epochs=2,
-<<<<<<< HEAD
-            **params,
-=======
             prediction_task="binary",
             multiclass_dimensions=None,
             kfold=True,
             num_folds=5,
->>>>>>> b7df77f3
         )
 
         single_model_list = train_and_save_models(
