--- conflicted
+++ resolved
@@ -37,17 +37,7 @@
     checkpoint_dir = tmp_path / f"checkpoint_dir_{timestamp}"
     checkpoint_dir.mkdir()
 
-<<<<<<< HEAD
     modifications = {"AttentionAndSelfActivation": {"attention_reduction_ratio": 2}}
-=======
-    params = {
-        "test_size": 0.2,
-        "prediction_task": "binary",
-        "multiclass_dimensions": None,
-        "kfold": False,
-        "wandb_logging": False,
-    }
->>>>>>> 89e205df
 
     data_paths = {
         "tabular1": tabular1_csv,
@@ -78,18 +68,11 @@
             fusion_model=model,
             data_paths=data_paths,
             output_paths=output_paths,
-<<<<<<< HEAD
             max_epochs=2,
             layer_mods=modifications,
             prediction_task="binary",
             multiclass_dimensions=None,
             kfold=False,
-=======
-            params=params,
-            max_epochs=2,
-            layer_mods=modifications,
-            **params,
->>>>>>> 89e205df
         )
 
         single_model_list = train_and_save_models(
